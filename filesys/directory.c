#include "filesys/directory.h"

#include <list.h>
#include <stdio.h>
#include <string.h>

#include "filesys/filesys.h"
#include "filesys/inode.h"
#include "threads/malloc.h"

/* A directory. */
struct dir {
  struct inode *inode; /* Backing store. */
  off_t pos;           /* Current position. */
};

/* A single directory entry. */
struct dir_entry {
  disk_sector_t inode_sector; /* Sector number of header. */
  char name[NAME_MAX + 1];    /* Null terminated file name. */
  bool in_use;                /* In use or free? */
};

struct symlink {
  struct inode *inode;
  char *path;
  struct dir *start_dir;
};

struct symlink_entry {
  disk_sector_t start_dir_sector;
  char path[NAME_MAX + 1];
};

/* Creates a directory with space for ENTRY_CNT entries in the
 * given SECTOR.  Returns true if successful, false on failure. */
bool dir_create(disk_sector_t sector, size_t entry_cnt) {
  return inode_create(sector, entry_cnt * sizeof(struct dir_entry),
                      FILETYPE_DIR);
}

/* Opens and returns the directory for the given INODE, of which
 * it takes ownership.  Returns a null pointer on failure. */
struct dir *dir_open(struct inode *inode) {
  struct dir *dir = calloc(1, sizeof *dir);
  if (inode != NULL && dir != NULL) {
    dir->inode = inode;
    dir->pos = inode_get_file_pos(inode);
    return dir;
  } else {
    inode_close(inode);
    free(dir);
    return NULL;
  }
}

/* Opens the root directory and returns a directory for it.
 * Return true if successful, false on failure. */
struct dir *dir_open_root(void) {
  return dir_open(inode_open(ROOT_DIR_SECTOR));
}

/* Opens and returns a new directory for the same inode as DIR.
 * Returns a null pointer on failure. */
struct dir *dir_reopen(struct dir *dir) {
  return dir_open(inode_reopen(dir->inode));
}

/* Destroys DIR and frees associated resources. */
void dir_close(struct dir *dir) {
  if (dir != NULL) {
    inode_close(dir->inode);
    free(dir);
  }
}

void dir_close_wo_inode(struct dir *dir) {
  if (dir != NULL) {
    free(dir);
  }
}

/* Returns the inode encapsulated by DIR. */
struct inode *dir_get_inode(struct dir *dir) { return dir->inode; }

/* Searches DIR for a file with the given NAME.
 * If successful, returns true, sets *EP to the directory entry
 * if EP is non-null, and sets *OFSP to the byte offset of the
 * directory entry if OFSP is non-null.
 * otherwise, returns false and ignores EP and OFSP. */
static bool lookup(const struct dir *dir, const char *name,
                   struct dir_entry *ep, off_t *ofsp) {
  struct dir_entry e;
  size_t ofs;

  ASSERT(dir != NULL);
  ASSERT(name != NULL);

  if (inode_removed(dir->inode)) {
    return false;
  }

  if (strlen(name) == 0) {
    // same as .
    return true;
  }

  for (ofs = 0; inode_read_at(dir->inode, &e, sizeof e, ofs) == sizeof e;
       ofs += sizeof e)
    if (e.in_use && !strcmp(name, e.name)) {
      if (ep != NULL) *ep = e;
      if (ofsp != NULL) *ofsp = ofs;
      return true;
    }
  return false;
}

/* Searches DIR for a file with the given NAME
 * and returns true if one exists, false otherwise.
 * On success, sets *INODE to an inode for the file, otherwise to
 * a null pointer.  The caller must close *INODE. */
bool dir_lookup(const struct dir *dir, const char *name, struct inode **inode) {
  struct dir_entry e;

  ASSERT(dir != NULL);
  ASSERT(name != NULL);

  if (lookup(dir, name, &e, NULL))
    *inode = inode_open(e.inode_sector);
  else
    *inode = NULL;

  return *inode != NULL;
}

/* Adds a file named NAME to DIR, which must not already contain a
 * file by that name.  The file's inode is in sector
 * INODE_SECTOR.
 * Returns true if successful, false on failure.
 * Fails if NAME is invalid (i.e. too long) or a disk or memory
 * error occurs. */
bool dir_add(struct dir *dir, const char *name, disk_sector_t inode_sector) {
  struct dir_entry e;
  off_t ofs;
  bool success = false;

  ASSERT(dir != NULL);
  ASSERT(name != NULL);

  /* Check NAME for validity. */
  if (*name == '\0' || strlen(name) > NAME_MAX) return false;

  if (inode_removed(dir->inode)) {
    goto done;
  }

  /* Check that NAME is not in use. */
  if (lookup(dir, name, NULL, NULL)) goto done;

  /* Set OFS to offset of free slot.
   * If there are no free slots, then it will be set to the
   * current end-of-file.

   * inode_read_at() will only return a short read at end of file.
   * Otherwise, we'd need to verify that we didn't get a short
   * read due to something intermittent such as low memory. */
  for (ofs = 0; inode_read_at(dir->inode, &e, sizeof e, ofs) == sizeof e;
       ofs += sizeof e)
    if (!e.in_use) break;

  /* Write slot. */
  e.in_use = true;
  strlcpy(e.name, name, sizeof e.name);
  e.inode_sector = inode_sector;
  success = inode_write_at(dir->inode, &e, sizeof e, ofs) == sizeof e;

done:
  return success;
}

/* Removes any entry for NAME in DIR.
 * Returns true if successful, false on failure,
 * which occurs only if there is no file with the given NAME. */
bool dir_remove(struct dir *dir, const char *name) {
  struct dir_entry e;
  struct inode *inode = NULL;
  bool success = false;
  off_t ofs;

  ASSERT(dir != NULL);
  ASSERT(name != NULL);

  /* Find directory entry. */
  if (!lookup(dir, name, &e, &ofs)) goto done;

  /* Open inode. */
  inode = inode_open(e.inode_sector);
  if (inode == NULL) goto done;

  /* Erase directory entry. */
  e.in_use = false;
  if (inode_write_at(dir->inode, &e, sizeof e, ofs) != sizeof e) goto done;

  /* Remove inode. */
  inode_remove(inode);
  success = true;

done:
  inode_close(inode);
  return success;
}

/* Reads the next directory entry in DIR and stores the name in
 * NAME.  Returns true if successful, false if the directory
 * contains no more entries. */
bool dir_readdir(struct dir *dir, char name[NAME_MAX + 1]) {
  struct dir_entry e;
<<<<<<< HEAD
  dir->pos = inode_get_file_pos(dir->inode);
=======
  // dir->pos = inode_file_pos(dir->inode);
>>>>>>> ede0e9a7
  while (inode_read_at(dir->inode, &e, sizeof e, dir->pos) == sizeof e) {
    dir->pos += sizeof e;
    // inode_file_pos_set(dir->inode, dir->pos);
    if (e.in_use && strcmp(e.name, ".") && strcmp(e.name, "..")) {
      strlcpy(name, e.name, NAME_MAX + 1);
      return true;
    }
  }
  return false;
}

bool dir_is_empty(struct dir *dir) {
  char *tmp = (char *)malloc(NAME_MAX + 1);
  struct dir *tmp_dir = dir_reopen(dir);
  dir_readdir(tmp_dir, tmp);  // case for "."
  dir_readdir(tmp_dir, tmp);  // case for ".."

  bool success = false;
  if (!dir_readdir(tmp_dir, tmp)) {
    success = true;
  }
  free(tmp);
  dir_close(tmp_dir);
  return success;
}

bool dir_is_same(struct dir *dir1, struct dir *dir2) {
  return inode_get_inumber(dir1->inode) == inode_get_inumber(dir2->inode);
}

bool symlink_create(disk_sector_t sector, const char *path,
                    disk_sector_t start_dir_sector) {
  struct symlink_entry e;
  bool success = false;
  if (inode_create(sector, sizeof(struct symlink_entry), FILETYPE_SYMLINK)) {
    struct inode *inode = inode_open(sector);
    strlcpy(e.path, path, sizeof(e.path));
    e.start_dir_sector = start_dir_sector;
    if (inode_write_at(inode, &e, sizeof e, 0) == sizeof e) {
      success = true;
    }
    inode_close(inode);
  }
  return success;
}

struct symlink *symlink_open(struct inode *inode) {
  struct symlink *symlink = calloc(1, sizeof *symlink);
  if (inode != NULL && symlink != NULL) {
    symlink->inode = inode;
    struct symlink_entry e;
    inode_read_at(inode, &e, sizeof e, 0);
    symlink->path = calloc(1, sizeof(e.path));
    strlcpy(symlink->path, e.path, sizeof(e.path));
    symlink->start_dir = dir_open(inode_open(e.start_dir_sector));
    return symlink;
  } else {
    inode_close(inode);
    free(symlink);
    return NULL;
  }
}

void symlink_close(struct symlink *link) {
  if (link != NULL) {
    inode_close(link->inode);
    free(link->path);
    dir_close(link->start_dir);
    free(link);
  }
}

char *symlink_path(struct symlink *link) { return link->path; }

struct dir *symlink_start_dir(struct symlink *link) { return link->start_dir; }<|MERGE_RESOLUTION|>--- conflicted
+++ resolved
@@ -215,14 +215,10 @@
  * contains no more entries. */
 bool dir_readdir(struct dir *dir, char name[NAME_MAX + 1]) {
   struct dir_entry e;
-<<<<<<< HEAD
   dir->pos = inode_get_file_pos(dir->inode);
-=======
-  // dir->pos = inode_file_pos(dir->inode);
->>>>>>> ede0e9a7
   while (inode_read_at(dir->inode, &e, sizeof e, dir->pos) == sizeof e) {
     dir->pos += sizeof e;
-    // inode_file_pos_set(dir->inode, dir->pos);
+    inode_file_pos_set(dir->inode, dir->pos);
     if (e.in_use && strcmp(e.name, ".") && strcmp(e.name, "..")) {
       strlcpy(name, e.name, NAME_MAX + 1);
       return true;
@@ -234,8 +230,8 @@
 bool dir_is_empty(struct dir *dir) {
   char *tmp = (char *)malloc(NAME_MAX + 1);
   struct dir *tmp_dir = dir_reopen(dir);
-  dir_readdir(tmp_dir, tmp);  // case for "."
-  dir_readdir(tmp_dir, tmp);  // case for ".."
+  // dir_readdir(tmp_dir, tmp);  // case for "."
+  // dir_readdir(tmp_dir, tmp);  // case for ".."
 
   bool success = false;
   if (!dir_readdir(tmp_dir, tmp)) {
